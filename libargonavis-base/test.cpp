--- conflicted
+++ resolved
@@ -790,40 +790,26 @@
 
     addresses = boost::assign::list_of
         (AddressRange(0, 7))
-<<<<<<< HEAD
-        (AddressRange(13, 27)).convert_to_container<std::set<AddressRange> >();
-    function1.addAddressRanges(addresses);
+        (AddressRange(13, 27))
+        .convert_to_container<std::set<AddressRange> >();
+    function1.add(addresses);
 
     addresses = boost::assign::list_of
-        (AddressRange(113, 127)).convert_to_container<std::set<AddressRange> >();
-    function2.addAddressRanges(addresses);
+        (AddressRange(113, 127))
+        .convert_to_container<std::set<AddressRange> >();
+    function2.add(addresses);
 
     addresses = boost::assign::list_of
         (AddressRange(7, 13))
-        (AddressRange(213, 227)).convert_to_container<std::set<AddressRange> >();
-    function3.addAddressRanges(addresses);
+        (AddressRange(213, 227))
+        .convert_to_container<std::set<AddressRange> >();
+    function3.add(addresses);
     
     addresses = boost::assign::list_of
-        (AddressRange(57, 63)).convert_to_container<std::set<AddressRange> >();
-    function4.addAddressRanges(addresses);
-=======
-        (AddressRange(13, 27));
-    function1.add(addresses);
-
-    addresses = boost::assign::list_of
-        (AddressRange(113, 127));
-    function2.add(addresses);
-
-    addresses = boost::assign::list_of
-        (AddressRange(7, 13))
-        (AddressRange(213, 227));
-    function3.add(addresses);
-    
-    addresses = boost::assign::list_of
-        (AddressRange(57, 63));
+        (AddressRange(57, 63))
+        .convert_to_container<std::set<AddressRange> >();
     function4.add(addresses);
->>>>>>> 7a4173a4
-    
+
     BOOST_CHECK(!function1.ranges().empty());
     BOOST_CHECK(!function2.ranges().empty());
     BOOST_CHECK(!function3.ranges().empty());
@@ -868,37 +854,24 @@
 
     addresses = boost::assign::list_of
         (AddressRange(0, 7))
-<<<<<<< HEAD
-        (AddressRange(113, 127)).convert_to_container<std::set<AddressRange> >();
-    statement1.addAddressRanges(addresses);
+        (AddressRange(113, 127))
+        .convert_to_container<std::set<AddressRange> >();
+    statement1.add(addresses);
 
     addresses = boost::assign::list_of
-        (AddressRange(13, 27)).convert_to_container<std::set<AddressRange> >();
-    statement2.addAddressRanges(addresses);
+        (AddressRange(13, 27))
+        .convert_to_container<std::set<AddressRange> >();
+    statement2.add(addresses);
 
     addresses = boost::assign::list_of
-        (AddressRange(75, 100)).convert_to_container<std::set<AddressRange> >();
-    statement3.addAddressRanges(addresses);
+        (AddressRange(75, 100))
+        .convert_to_container<std::set<AddressRange> >();
+    statement3.add(addresses);
     
     addresses = boost::assign::list_of
-        (AddressRange(213, 227)).convert_to_container<std::set<AddressRange> >();
-    statement4.addAddressRanges(addresses);
-=======
-        (AddressRange(113, 127));
-    statement1.add(addresses);
-
-    addresses = boost::assign::list_of
-        (AddressRange(13, 27));
-    statement2.add(addresses);
-
-    addresses = boost::assign::list_of
-        (AddressRange(75, 100));
-    statement3.add(addresses);
-    
-    addresses = boost::assign::list_of
-        (AddressRange(213, 227));
+        (AddressRange(213, 227))
+        .convert_to_container<std::set<AddressRange> >();
     statement4.add(addresses);
->>>>>>> 7a4173a4
 
     BOOST_CHECK(!statement1.ranges().empty());
     BOOST_CHECK(!statement2.ranges().empty());
@@ -1108,31 +1081,20 @@
     //
 
     addresses = boost::assign::list_of
-<<<<<<< HEAD
-        (AddressRange(13, 27)).convert_to_container<std::set<AddressRange> >();
-    loop1.addAddressRanges(addresses);
+        (AddressRange(13, 27))
+        .convert_to_container<std::set<AddressRange> >();
+    loop1.add(addresses);
 
     addresses = boost::assign::list_of
         (AddressRange(0, 7))
-        (AddressRange(110, 130)).convert_to_container<std::set<AddressRange> >();
-    loop2.addAddressRanges(addresses);
+        (AddressRange(110, 130))
+        .convert_to_container<std::set<AddressRange> >();
+    loop2.add(addresses);
 
     addresses = boost::assign::list_of
-        (AddressRange(13, 100)).convert_to_container<std::set<AddressRange> >();
-    loop3.addAddressRanges(addresses);
-=======
-        (AddressRange(13, 27));
-    loop1.add(addresses);
-
-    addresses = boost::assign::list_of
-        (AddressRange(0, 7))
-        (AddressRange(110, 130));
-    loop2.add(addresses);
-
-    addresses = boost::assign::list_of
-        (AddressRange(13, 100));
+        (AddressRange(13, 100))
+        .convert_to_container<std::set<AddressRange> >();
     loop3.add(addresses);
->>>>>>> 7a4173a4
 
     BOOST_CHECK(!loop1.ranges().empty());
     BOOST_CHECK(!loop2.ranges().empty());
