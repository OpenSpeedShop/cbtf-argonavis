################################################################################
# Copyright (c) 2012-2016 Argo Navis Technologies. All Rights Reserved.
<<<<<<< HEAD
# Copyright (c) 2013-2016 Krell Institute. All Rights Reserved.
=======
# Copyright (c) 2013 Krell Institute. All Rights Reserved.
>>>>>>> bfebd251
#
# This program is free software; you can redistribute it and/or modify it under
# the terms of the GNU General Public License as published by the Free Software
# Foundation; either version 2 of the License, or (at your option) any later
# version.
#
# This program is distributed in the hope that it will be useful, but WITHOUT
# ANY WARRANTY; without even the implied warranty of MERCHANTABILITY or FITNESS
# FOR A PARTICULAR PURPOSE.  See the GNU General Public License for more
# details.
#
# You should have received a copy of the GNU General Public License along with
# this program; if not, write to the Free Software Foundation, Inc., 59 Temple
# Place, Suite 330, Boston, MA  02111-1307  USA
################################################################################

include(FindPackageHandleStandardArgs)

find_library(CUPTI_LIBRARY NAMES libcupti.so 
    HINTS $ENV{CUDA_INSTALL_PATH}/extras/CUPTI $ENV{CUPTI_DIR}
    HINTS ${CUDA_INSTALL_PATH}/extras/CUPTI ${CUPTI_DIR}
    PATH_SUFFIXES lib lib64
    )

<<<<<<< HEAD
find_path(CUDA_INCLUDE_DIR cuda.h
    HINTS $ENV{CUDA_INSTALL_PATH} $ENV{CUDA_DIR}
    HINTS ${CUDA_INSTALL_PATH} ${CUDA_DIR}
    PATH_SUFFIXES include
    )

=======
>>>>>>> bfebd251
find_path(CUPTI_INCLUDE_DIR cupti.h
    HINTS $ENV{CUDA_INSTALL_PATH}/extras/CUPTI $ENV{CUPTI_DIR}
    HINTS ${CUDA_INSTALL_PATH}/extras/CUPTI ${CUPTI_DIR}
    PATH_SUFFIXES include
    )

find_package_handle_standard_args(
    CUPTI DEFAULT_MSG CUPTI_LIBRARY CUPTI_INCLUDE_DIR
    )

set(CUPTI_LIBRARIES ${CUPTI_LIBRARY})
set(CUPTI_INCLUDE_DIRS ${CUPTI_INCLUDE_DIR})

mark_as_advanced(CUPTI_LIBRARY CUPTI_INCLUDE_DIR)

if(CUPTI_FOUND AND DEFINED CUPTI_INCLUDE_DIR)
  
    file(READ ${CUPTI_INCLUDE_DIR}/cupti_version.h CUPTI_VERSION_FILE)
  
    string(REGEX REPLACE
        ".*#define CUPTI_API_VERSION[ \t]+([0-9]+)\n.*" "\\1"
        CUPTI_API_VERSION ${CUPTI_VERSION_FILE}
        )
      
    message(STATUS "CUPTI API version: " ${CUPTI_API_VERSION})

    if(DEFINED CUPTI_FIND_VERSION)
        if(${CUPTI_API_VERSION} VERSION_LESS ${CUPTI_FIND_VERSION})

            set(CUPTI_FOUND FALSE)

            if(DEFINED CUPTI_FIND_REQUIRED)
                message(FATAL_ERROR
                    "Could NOT find CUPTI  (version < "
                    ${CUPTI_FIND_VERSION} ")"
                    )
            else()
                message(STATUS
                    "Could NOT find CUPTI  (version < " 
                    ${CUPTI_FIND_VERSION} ")"
                    )
            endif()
 
        endif()
    endif()
  
endif()<|MERGE_RESOLUTION|>--- conflicted
+++ resolved
@@ -1,10 +1,6 @@
 ################################################################################
 # Copyright (c) 2012-2016 Argo Navis Technologies. All Rights Reserved.
-<<<<<<< HEAD
 # Copyright (c) 2013-2016 Krell Institute. All Rights Reserved.
-=======
-# Copyright (c) 2013 Krell Institute. All Rights Reserved.
->>>>>>> bfebd251
 #
 # This program is free software; you can redistribute it and/or modify it under
 # the terms of the GNU General Public License as published by the Free Software
@@ -29,15 +25,6 @@
     PATH_SUFFIXES lib lib64
     )
 
-<<<<<<< HEAD
-find_path(CUDA_INCLUDE_DIR cuda.h
-    HINTS $ENV{CUDA_INSTALL_PATH} $ENV{CUDA_DIR}
-    HINTS ${CUDA_INSTALL_PATH} ${CUDA_DIR}
-    PATH_SUFFIXES include
-    )
-
-=======
->>>>>>> bfebd251
 find_path(CUPTI_INCLUDE_DIR cupti.h
     HINTS $ENV{CUDA_INSTALL_PATH}/extras/CUPTI $ENV{CUPTI_DIR}
     HINTS ${CUDA_INSTALL_PATH}/extras/CUPTI ${CUPTI_DIR}
