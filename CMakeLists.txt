--- conflicted
+++ resolved
@@ -1,9 +1,5 @@
 ################################################################################
-<<<<<<< HEAD
-# Copyright (c) 2012-2016 Argo Navis Technologies. All Rights Reserved.
-=======
 # Copyright (c) 2012-2017 Argo Navis Technologies. All Rights Reserved.
->>>>>>> ba94c6ea
 #
 # This program is free software; you can redistribute it and/or modify it under
 # the terms of the GNU General Public License as published by the Free Software
@@ -65,12 +61,5 @@
 endif()
 
 add_subdirectory(libargonavis-base)
-<<<<<<< HEAD
 add_subdirectory(Clustering)
-
-if(CUPTI_FOUND AND MRNET_FOUND)
-    add_subdirectory(CUDA)
-endif()
-=======
-add_subdirectory(CUDA)
->>>>>>> ba94c6ea
+add_subdirectory(CUDA)