--- conflicted
+++ resolved
@@ -625,148 +625,8 @@
     /* Are there any metrics to collect? */
     if (Metrics.values[i].count > 0)
     {
-<<<<<<< HEAD
-        /* Create the event groups to collect these metrics for this context */
-        CUPTI_CHECK(cuptiMetricCreateEventGroupSets(
-                        context,
-                        Metrics.values[i].count * sizeof(CUpti_MetricID),
-                        Metrics.values[i].ids,
-                        &Metrics.values[i].sets
-                        ));
-
-        /*
-         * Enable the proper event collection mode, depending on the number
-         * of passes required to collect the these metrics, and the class of
-         * device associated with this context,
-         */
-        if (Metrics.values[i].sets->numSets > 1)
-        {
-            CUPTI_metrics_do_kernel_serialization = TRUE;
-            Metrics.values[i].is_continuous = FALSE;
-
-            fprintf(stderr, "[CUDA %d:%d] CUPTI_metrics_start(): "
-                    "The specified GPU events cannot be collected in a "
-                    "single pass. Thus CUDA kernel replay mode has been "
-                    "enabled. GPU events will be sampled at CUDA kernel "
-                    "entry and exit only (not periodically). This also "
-                    "implies CUDA kernel execution will be serialized, "
-                    "possibly exhibiting different temporal behavior, "
-                    "and longer execution times, than when executed "
-                    "without performance monitoring.\n",
-                    getpid(), monitor_get_thread_num());
-            fflush(stderr);
-
-            /*
-             * Enable kernel replay mode for this context. This also implies,
-             * and is only available with, kernel event sampling mode.
-             */
-            CUPTI_CHECK(cuptiEnableKernelReplayMode(context));
-        }
-        else if (Metrics.values[i].class != 
-                 CUPTI_DEVICE_ATTR_DEVICE_CLASS_TESLA)
-        {
-            CUPTI_metrics_do_kernel_serialization = TRUE;
-            Metrics.values[i].is_continuous = FALSE;
-
-            fprintf(stderr, "[CUDA %d:%d] CUPTI_metrics_start(): "
-                    "The selected CUDA device doesn't support continuous "
-                    "GPU event sampling. GPU events will be sampled at CUDA "
-                    "kernel entry and exit only (not peridiocally). This "
-                    "also implies CUDA kernel execution will be serialized, "
-                    "possibly exhibiting different temporal behavior than "
-                    "when executed without performance monitoring.\n",
-                    getpid(), monitor_get_thread_num());
-            fflush(stderr);
-            
-            /* Enable kernel event sampling mode for this context */
-            CUPTI_CHECK(cuptiSetEventCollectionMode(
-                            context, CUPTI_EVENT_COLLECTION_MODE_KERNEL
-                            ));
-        }
-        else
-        {
-            Metrics.values[i].is_continuous = TRUE;
-
-            /* Enable continuous event sampling mode for this context */
-            CUPTI_CHECK(cuptiSetEventCollectionMode(
-                            context, CUPTI_EVENT_COLLECTION_MODE_KERNEL
-                            ));
-        }
-
-        /* Enable collection of the event group sets */
-        uint32_t j;
-        for (j = 0; j < Metrics.values[i].sets->numSets; ++j)
-        {
-            CUPTI_CHECK(cuptiEventGroupSetEnable(
-                            &Metrics.values[i].sets->sets[j]
-                            ));
-        }
-
-        /* Access our thread-local storage */
-        TLS* tls = TLS_get();
-        
-        /* Initialize the performance data header and blob for this context */
-        memset(&Metrics.values[i].tls, 0, sizeof(TLS));
-        memcpy(&Metrics.values[i].tls.data_header, &tls->data_header,
-               sizeof(CBTF_DataHeader));
-        Metrics.values[i].tls.data_header.posix_tid = (int64_t)(context);
-        Metrics.values[i].tls.data_header.omp_tid = -1;
-        TLS_initialize_data(&Metrics.values[i].tls);
-
-        /* Append event sampling configuration to our performance data blob */
-
-        CBTF_cuda_message* raw_message = 
-            TLS_add_message(&Metrics.values[i].tls);
-        Assert(raw_message != NULL);
-        raw_message->type = SamplingConfig;
-        
-        CUDA_SamplingConfig* message = 
-            &raw_message->CBTF_cuda_message_u.sampling_config;
-        
-        memcpy(message, &TheSamplingConfig, sizeof(CUDA_SamplingConfig));
-        
-        /** Ensure upstream processes know about this "thread" */
-        
-        CBTF_Protocol_ThreadName name;
-        name.experiment = Metrics.values[i].tls.data_header.experiment;
-        name.host = Metrics.values[i].tls.data_header.host;
-        name.pid = Metrics.values[i].tls.data_header.pid;
-        name.has_posix_tid = TRUE;
-        name.posix_tid = Metrics.values[i].tls.data_header.posix_tid;
-        name.rank = Metrics.values[i].tls.data_header.rank;
-        name.omp_tid = Metrics.values[i].tls.data_header.omp_tid;
-        
-        CBTF_Protocol_AttachedToThreads attached;
-        attached.threads.names.names_len = 1;
-        attached.threads.names.names_val = &name;
-
-        CBTF_MRNet_Send(CBTF_PROTOCOL_TAG_ATTACHED_TO_THREADS,
-                        (xdrproc_t)xdr_CBTF_Protocol_AttachedToThreads,
-                        &attached);
-
-        static char* kPath = "/bin/ps";
-        
-        CBTF_Protocol_LinkedObject object;
-        object.linked_object.path = kPath;
-        object.linked_object.checksum = 0;
-        object.range.begin = 0xFFFF0BADC0DABEEF;
-        object.range.end = object.range.begin + 1;
-        CUPTI_CHECK(cuptiGetTimestamp(&object.time_begin));
-        object.time_end = -1;
-        object.is_executable = false;
-        
-        CBTF_Protocol_LinkedObjectGroup group;
-        memcpy(&group.thread, &name, sizeof(CBTF_Protocol_ThreadName));
-        group.linkedobjects.linkedobjects_len = 1;
-        group.linkedobjects.linkedobjects_val = &object;
-        
-        CBTF_MRNet_Send(CBTF_PROTOCOL_TAG_LINKED_OBJECT_GROUP,
-                        (xdrproc_t)xdr_CBTF_Protocol_LinkedObjectGroup,
-                        &group);
-=======
         /* Start CUTPI metrics data collection for this context */
         start_collection(i);
->>>>>>> ba94c6ea
     }
     
     /* Restore (if necessary) the previous value of the current context */
